// Copyright (c) HashiCorp, Inc
// SPDX-License-Identifier: MPL-2.0

package wal

import (
	"errors"
	"fmt"
	"github.com/go-kit/log/level"
	"github.com/prometheus/client_golang/prometheus"
	"io"
	"os"
	"sync"
	"sync/atomic"
	"time"

	"github.com/benbjohnson/immutable"
	"github.com/go-kit/log"
	"github.com/polarsignals/wal/types"
)

var (
	ErrNotFound = types.ErrNotFound
	ErrCorrupt  = types.ErrCorrupt
	ErrSealed   = types.ErrSealed
	ErrClosed   = types.ErrClosed

	DefaultSegmentSize = 64 * 1024 * 1024
)

// LogStore is used to provide an interface for storing
// and retrieving logs in a durable fashion.
type LogStore interface {
	io.Closer

	// FirstIndex returns the first index written. 0 for no entries.
	FirstIndex() (uint64, error)

	// LastIndex returns the last index written. 0 for no entries.
	LastIndex() (uint64, error)

	// GetLog gets a log entry at a given index.
	GetLog(index uint64, log *types.LogEntry) error

	// StoreLogs stores multiple log entries.
	StoreLogs(logs []types.LogEntry) error

	// TruncateBack truncates the back of the log by removing all entries that
	// are after the provided `index`. In other words the entry at `index`
	// becomes the last entry in the log.
	TruncateBack(index uint64) error

	// TruncateFront truncates the front of the log by removing all entries that
	// are before the provided `index`. In other words the entry at
	// `index` becomes the first entry in the log.
	TruncateFront(index uint64) error
}

// WAL is a write-ahead log suitable for github.com/hashicorp/raft.
type WAL struct {
	closed uint32 // atomically accessed to keep it first in struct for alignment.

	dir    string
	sf     types.SegmentFiler
	metaDB types.MetaStore

	reg     prometheus.Registerer
	metrics *walMetrics

	logger      log.Logger
	segmentSize int

	// s is the current state of the WAL files. It is an immutable snapshot that
	// can be accessed without a lock when reading. We only support a single
	// writer so all methods that mutate either the WAL state or append to the
	// tail of the log must hold the writeMu until they complete all changes.
	s atomic.Value // *state

	// writeMu must be held when modifying s or while appending to the tail.
	// Although we take care never to let readers block writer, we still only
	// allow a single writer to be updating the meta state at once. The mutex must
	// be held before s is loaded until all modifications to s or appends to the
	// tail are complete.
	writeMu sync.Mutex

	// These chans are used to hand off serial execution for segment rotation to a
	// background goroutine so that StoreLogs can return and allow the caller to
	// get on with other work while we mess with files. The next call to StoreLogs
	// needs to wait until the background work is done though since the current
	// log is sealed.
	//
	// At the end of StoreLogs, if the segment was sealed, still holding writeMu
	// we make awaitRotate so it's non-nil, then send the indexStart on
	// triggerRotate which is 1-buffered. We then drop the lock and return to
	// caller. The rotation goroutine reads from triggerRotate in a loop, takes
	// the write lock performs rotation and then closes awaitRotate and sets it to
	// nil before releasing the lock. The next StoreLogs call takes the lock,
	// checks if awaitRotate. If it is nil there is no rotation going on so
	// StoreLogs can proceed. If it is non-nil, it releases the lock and then
	// waits on the close before acquiring the lock and continuing.
	triggerRotate chan uint64
	awaitRotate   chan struct{}
}

type walOpt func(*WAL)

// Open attempts to open the WAL stored in dir. If there are no existing WAL
// files a new WAL will be initialized there. The dir must already exist and be
// readable and writable to the current process. If existing files are found,
// recovery is attempted. If recovery is not possible an error is returned,
// otherwise the returned *WAL is in a state ready for use.
func Open(dir string, opts ...walOpt) (*WAL, error) {
	w := &WAL{
		dir:           dir,
		triggerRotate: make(chan uint64, 1),
	}
	// Apply options
	for _, opt := range opts {
		opt(w)
	}
	if err := w.applyDefaultsAndValidate(); err != nil {
		return nil, err
	}

	// Load or create metaDB
	persisted, err := w.metaDB.Load(w.dir)
	if err != nil {
		return nil, err
	}

	newState := state{
		segments:      &immutable.SortedMap[uint64, segmentState]{},
		nextSegmentID: persisted.NextSegmentID,
	}

	// Get the set of all persisted segments so we can prune it down to just the
	// unused ones as we go.
	toDelete, err := w.sf.List()
	if err != nil {
		return nil, err
	}

	// Build the state
	recoveredTail := false
	for i, si := range persisted.Segments {
		// We want to keep this segment since it's still in the metaDB list!
		delete(toDelete, si.ID)

		if si.SealTime.IsZero() {
			// This is an unsealed segment. It _must_ be the last one. Safety check!
			if i < len(persisted.Segments)-1 {
				return nil, fmt.Errorf("unsealed segment is not at tail")
			}

			// Try to recover this segment
			sw, err := w.sf.RecoverTail(si)
			if errors.Is(err, os.ErrNotExist) {
				// Handle no file specially. This can happen if we crashed right after
				// persisting the metadata but before we managed to persist the new
				// file. In fact it could happen if the whole machine looses power any
				// time before the fsync of the parent dir since the FS could loose the
				// dir entry for the new file until that point. We do ensure we pass
				// that point before we return from Append for the first time in that
				// new file so that's safe, but we have to handle recovering from that
				// case here.
				sw, err = w.sf.Create(si)
			}
			if err != nil {
				return nil, err
			}
			// Set the tail and "reader" for this segment
			ss := segmentState{
				SegmentInfo: si,
				r:           sw,
			}
			newState.tail = sw
			newState.segments = newState.segments.Set(si.BaseIndex, ss)
			recoveredTail = true

			// We're done with this loop, break here to avoid nesting all the rest of
			// the logic!
			break
		}

		// This is a sealed segment

		// Open segment reader
		sr, err := w.sf.Open(si)
		if err != nil {
			return nil, err
		}

		// Store the open reader to get logs from
		ss := segmentState{
			SegmentInfo: si,
			r:           sr,
		}
		newState.segments = newState.segments.Set(si.BaseIndex, ss)
	}

	if !recoveredTail {
		// There was no unsealed segment at the end. This can only really happen
		// when the log is empty with zero segments (either on creation or after a
		// truncation that removed all segments) since we otherwise never allow the
		// state to have a sealed tail segment. But this logic works regardless!

		// Create a new segment. We use baseIndex of 1 even though the first append
		// might be much higher - we'll allow that since we know we have no records
		// yet and so lastIndex will also be 0.
		si := w.newSegment(newState.nextSegmentID, 1)
		newState.nextSegmentID++
		ss := segmentState{
			SegmentInfo: si,
		}
		newState.segments = newState.segments.Set(si.BaseIndex, ss)

		// Persist the new meta to "commit" it even before we create the file so we
		// don't attempt to recreate files with duplicate IDs on a later failure.
		if err := w.metaDB.CommitState(newState.Persistent()); err != nil {
			return nil, err
		}

		// Create the new segment file
		w, err := w.sf.Create(si)
		if err != nil {
			return nil, err
		}
		newState.tail = w
		// Update the segment in memory so we have a reader for the new segment. We
		// don't need to commit again as this isn't changing the persisted metadata
		// about the segment.
		ss.r = w
		newState.segments = newState.segments.Set(si.BaseIndex, ss)
	}

	// Store the in-memory state (it was already persisted if we modified it
	// above) there are no readers yet since we are constructing a new WAL so we
	// don't need to jump through the mutateState hoops yet!
	w.s.Store(&newState)

	// Delete any unused segment files left over after a crash.
	w.deleteSegments(toDelete)

	// Start the rotation routine
	go w.runRotate()

	return w, nil
}

// stateTxn represents a transaction body that mutates the state under the
// writeLock. s is already a shallow copy of the current state that may be
// mutated as needed. If a nil error is returned, s will be atomically set as
// the new state. If a non-nil finalizer func is returned it will be atomically
// attached to the old state after it's been replaced but before the write lock
// is released. The finalizer will be called exactly once when all current
// readers have released the old state. If the transaction func returns a
// non-nil postCommit it is executed after the new state has been committed to
// metaDB. It may mutate the state further (captured by closure) before it is
// atomically committed in memory but the update won't be persisted to disk in
// this transaction. This is used where we need sequencing between committing
// meta and creating and opening a new file. Both need to happen in memory in
// one transaction but the disk commit isn't at the end! If postCommit returns
// an error, the state is not updated in memory and the error is returned to the
// mutate caller.
type stateTxn func(s *state) (finalizer func(), postCommit func() error, err error)

func (w *WAL) loadState() *state {
	return w.s.Load().(*state)
}

// mutateState executes a stateTxn. writeLock MUST be held while calling this.
func (w *WAL) mutateStateLocked(tx stateTxn) error {
	s := w.loadState()
	s.acquire()
	defer s.release()

	newS := s.clone()
	fn, postCommit, err := tx(&newS)
	if err != nil {
		return err
	}

	// Commit updates to meta
	if err := w.metaDB.CommitState(newS.Persistent()); err != nil {
		return err
	}

	if postCommit != nil {
		if err := postCommit(); err != nil {
			return err
		}
	}

	w.s.Store(&newS)
	s.finalizer.Store(fn)
	return nil
}

// acquireState should be used by all readers to fetch the current state. The
// returned release func must be called when no further accesses to state or the
// data within it will be performed to free old files that may have been
// truncated concurrently.
func (w *WAL) acquireState() (*state, func()) {
	s := w.loadState()
	return s, s.acquire()
}

// newSegment creates a types.SegmentInfo with the passed ID and baseIndex, filling in
// the segment parameters based on the current WAL configuration.
func (w *WAL) newSegment(ID, baseIndex uint64) types.SegmentInfo {
	return types.SegmentInfo{
		ID:        ID,
		BaseIndex: baseIndex,
		MinIndex:  baseIndex,
		SizeLimit: uint32(w.segmentSize),

		CreateTime: time.Now(),
	}
}

// FirstIndex returns the first index written. 0 for no entries.
func (w *WAL) FirstIndex() (uint64, error) {
	if err := w.checkClosed(); err != nil {
		return 0, err
	}
	s, release := w.acquireState()
	defer release()
	return s.firstIndex(), nil
}

// LastIndex returns the last index written. 0 for no entries.
func (w *WAL) LastIndex() (uint64, error) {
	if err := w.checkClosed(); err != nil {
		return 0, err
	}
	s, release := w.acquireState()
	defer release()
	return s.lastIndex(), nil
}

// GetLog gets a log entry at a given index.
func (w *WAL) GetLog(index uint64, log *types.LogEntry) error {
	if err := w.checkClosed(); err != nil {
		return err
	}
	s, release := w.acquireState()
	defer release()
	w.metrics.entriesRead.Inc()

	raw, err := s.getLog(index)
	if err != nil {
		return err
	}
	w.metrics.entryBytesRead.Add(float64(len(raw.Bs)))
	defer raw.Close()

	if cap(log.Data) < len(raw.Bs) {
		log.Data = make([]byte, len(raw.Bs))
	} else {
		log.Data = log.Data[:len(raw.Bs)]
	}
	// The previous implementation encoded the index into the record, but in our
	// case I don't think it's necessary, so set the index virtually here.
	log.Index = index

	copy(log.Data, raw.Bs)
	return nil
}

// StoreLogs stores multiple log entries.
func (w *WAL) StoreLogs(encoded []types.LogEntry) error {
	if err := w.checkClosed(); err != nil {
		return err
	}
	if len(encoded) < 1 {
		return nil
	}

	w.writeMu.Lock()
	defer w.writeMu.Unlock()

	awaitCh := w.awaitRotate
	if awaitCh != nil {
		// We managed to race for writeMu with the background rotate operation which
		// needs to complete first. Wait for it to complete.
		w.writeMu.Unlock()
		<-awaitCh
		w.writeMu.Lock()
	}

	s, release := w.acquireState()
	defer release()

	// Verify monotonicity since we assume it
	lastIdx := s.lastIndex()

	// Special case, if the log is currently empty and this is the first append,
	// we allow any starting index. We've already created an empty tail segment
	// though and probably started at index 1. Rather than break the invariant
	// that BaseIndex is the same as the first index in the segment (which causes
	// lots of extra complexity lower down) we simply accept the additional cost
	// in this rare case of removing the current tail and re-creating it with the
	// correct BaseIndex for the first log we are about to append. In practice,
	// this only happens on startup of a new server, or after a user snapshot
	// restore which are both rare enough events that the cost is not significant
	// since the cost of creating other state or restoring snapshots is larger
	// anyway. We could theoretically defer creating at all until we know for sure
	// but that is more complex internally since then everything has to handle the
	// uninitialized case where the is no tail yet with special cases.
	ti := s.getTailInfo()
	// Note we check index != ti.BaseIndex rather than index != 1 so that this
	// works even if we choose to initialize first segments to a BaseIndex other
	// than 1. For example it might be marginally more performant to choose to
	// initialize to the old MaxIndex + 1 after a truncate since that is what our
	// raft library will use after a restore currently so will avoid this case on
	// the next append, while still being generally safe.
	if lastIdx == 0 && encoded[0].Index != ti.BaseIndex {
		if err := w.resetEmptyFirstSegmentBaseIndex(encoded[0].Index); err != nil {
			return err
		}

		// Re-read state now we just changed it.
		s2, release2 := w.acquireState()
		defer release2()

		// Overwrite the state we read before so the code below uses the new state
		s = s2
	}

	// Encode logs
	nBytes := uint64(0)
	for i, l := range encoded {
		if lastIdx > 0 && l.Index != (lastIdx+1) {
			return fmt.Errorf("non-monotonic log entries: tried to append index %d after %d", l.Index, lastIdx)
		}
		lastIdx = l.Index
		nBytes += uint64(len(encoded[i].Data))
	}
	if err := s.tail.Append(encoded); err != nil {
		return err
	}
	w.metrics.appends.Inc()
	w.metrics.entriesWritten.Add(float64(len(encoded)))
	w.metrics.bytesWritten.Add(float64(nBytes))

	// Check if we need to roll logs
	sealed, indexStart, err := s.tail.Sealed()
	if err != nil {
		return err
	}
	if sealed {
		// Async rotation to allow caller to do more work while we mess with files.
		w.triggerRotateLocked(indexStart)
	}
	return nil
}

func (w *WAL) TruncateFront(index uint64) error {
	if err := w.checkClosed(); err != nil {
		return err
	}
	w.writeMu.Lock()
	defer w.writeMu.Unlock()

	s, release := w.acquireState()
	defer release()

	first, last := s.firstIndex(), s.lastIndex()
	if index < first {
		// no-op.
		return nil
	}
	if index > last {
		// Full truncation.
		index = last + 1
	}

	return w.truncateHeadLocked(index)
}

func (w *WAL) TruncateBack(index uint64) error {
	if err := w.checkClosed(); err != nil {
		return err
	}
	w.writeMu.Lock()
	defer w.writeMu.Unlock()

	s, release := w.acquireState()
	defer release()

	first, last := s.firstIndex(), s.lastIndex()
	if index > last {
		// no-op.
		return nil
	}
	if index < first {
		// Full truncation.
		index = first - 1
	}

	return w.truncateTailLocked(index)
}

func (w *WAL) triggerRotateLocked(indexStart uint64) {
	if atomic.LoadUint32(&w.closed) == 1 {
		return
	}
	w.awaitRotate = make(chan struct{})
	w.triggerRotate <- indexStart
}

func (w *WAL) runRotate() {
	for {
		indexStart := <-w.triggerRotate

		w.writeMu.Lock()

		// Either triggerRotate was closed by Close, or Close raced with a real
		// trigger, either way shut down without changing anything else. In the
		// second case the segment file is sealed but meta data isn't updated yet
		// but we have to handle that case during recovery anyway so it's simpler
		// not to try and complete the rotation here on an already-closed WAL.
		closed := atomic.LoadUint32(&w.closed)
		if closed == 1 {
			w.writeMu.Unlock()
			return
		}

		err := w.rotateSegmentLocked(indexStart)
		if err != nil {
			// The only possible errors indicate bugs and could probably validly be
			// panics, but be conservative and just attempt to log them instead!
			level.Error(w.logger).Log("msg", "rotate error", "err", err)
		}
		done := w.awaitRotate
		w.awaitRotate = nil
		w.writeMu.Unlock()
		// Now we are done, close the channel to unblock the waiting writer if there
		// is one
		close(done)
	}
}

func (w *WAL) rotateSegmentLocked(indexStart uint64) error {
	txn := func(newState *state) (func(), func() error, error) {
		// Mark current tail as sealed in segments
		tail := newState.getTailInfo()
		if tail == nil {
			// Can't happen
			return nil, nil, fmt.Errorf("no tail found during rotate")
		}

		// Note that tail is a copy since it's a value type. Even though this is a
		// pointer here it's pointing to a copy on the heap that was made in
		// getTailInfo above, so we can mutate it safely and update the immutable
		// state with our version.
		tail.SealTime = time.Now()
		tail.MaxIndex = newState.tail.LastIndex()
		tail.IndexStart = indexStart
		w.metrics.lastSegmentAgeSeconds.Set(tail.SealTime.Sub(tail.CreateTime).Seconds())

		// Update the old tail with the seal time etc.
		newState.segments = newState.segments.Set(tail.BaseIndex, *tail)

		post, err := w.createNextSegment(newState)
		return nil, post, err
	}
	w.metrics.segmentRotations.Inc()
	return w.mutateStateLocked(txn)
}

// createNextSegment is passes a mutable copy of the new state ready to have a
// new segment appended. newState must be a copy, taken under write lock which
// is still held by the caller and its segments map must contain all non-tail
// segments that should be in the log, all must be sealed at this point. The new
// segment's baseIndex will be the current last-segment's MaxIndex + 1 (or 1 if
// no current tail segment). The func returned is to be executed post
// transaction commit to create the actual segment file.
func (w *WAL) createNextSegment(newState *state) (func() error, error) {
	// Find existing sealed tail
	tail := newState.getTailInfo()

	// If there is no tail, next baseIndex is 1 (or the requested next base index)
	nextBaseIndex := uint64(1)
	if tail != nil {
		nextBaseIndex = tail.MaxIndex + 1
	} else if newState.nextBaseIndex > 0 {
		nextBaseIndex = newState.nextBaseIndex
	}

	// Create a new segment
	newTail := w.newSegment(newState.nextSegmentID, nextBaseIndex)
	newState.nextSegmentID++
	ss := segmentState{
		SegmentInfo: newTail,
	}
	newState.segments = newState.segments.Set(newTail.BaseIndex, ss)

	// We're ready to commit now! Return a postCommit that will actually create
	// the segment file once meta is persisted. We don't do it in parallel because
	// we don't want to persist a file with an ID before that ID is durably stored
	// in case the metaDB write doesn't happen.
	post := func() error {
		// Now create the new segment for writing.
		sw, err := w.sf.Create(newTail)
		if err != nil {
			return err
		}
		newState.tail = sw

		// Also cache the reader/log getter which is also the writer. We don't bother
		// reopening read only since we assume we have exclusive access anyway and
		// only use this read-only interface once the segment is sealed.
		ss.r = newState.tail

		// We need to re-insert it since newTail is a copy not a reference
		newState.segments = newState.segments.Set(newTail.BaseIndex, ss)
		return nil
	}
	return post, nil
}

// resetEmptyFirstSegmentBaseIndex is used to change the baseIndex of the tail
// segment file if its empty. This is needed when the first log written has a
// different index to the base index that was assumed when the tail was created
// (e.g. on startup). It will return an error if the log is not currently empty.
func (w *WAL) resetEmptyFirstSegmentBaseIndex(newBaseIndex uint64) error {
	txn := stateTxn(func(newState *state) (func(), func() error, error) {
		if newState.lastIndex() > 0 {
			return nil, nil, fmt.Errorf("can't reset BaseIndex on segment, log is not empty")
		}

		fin := func() {}

		tailSeg := newState.getTailInfo()
		if tailSeg != nil {
			// There is an existing tail. Check if it needs to be replaced
			if tailSeg.BaseIndex == newBaseIndex {
				// It's fine as it is, no-op
				return nil, nil, nil
			}
			// It needs to be removed
			newState.segments = newState.segments.Delete(tailSeg.BaseIndex)
			newState.tail = nil
			fin = func() {
				w.closeSegments([]io.Closer{tailSeg.r})
				w.deleteSegments(map[uint64]uint64{tailSeg.ID: tailSeg.BaseIndex})
			}
		}

		// Ensure the newly created tail has the right base index
		newState.nextBaseIndex = newBaseIndex

		// Create the new segment
		post, err := w.createNextSegment(newState)
		if err != nil {
			return nil, nil, err
		}

		return fin, post, nil
	})

	return w.mutateStateLocked(txn)
}

func (w *WAL) truncateHeadLocked(newMin uint64) error {
	txn := stateTxn(func(newState *state) (func(), func() error, error) {
		oldLastIndex := newState.lastIndex()

		// Iterate the segments to find any that are entirely deleted.
		toDelete := make(map[uint64]uint64)
		toClose := make([]io.Closer, 0, 1)
		it := newState.segments.Iterator()
		var head *segmentState
		nTruncated := uint64(0)
		for !it.Done() {
			_, seg, _ := it.Next()

			maxIdx := seg.MaxIndex
			// If the segment is the tail (unsealed) or a sealed segment that contains
			// this new min then we've found the new head.
			if seg.SealTime.IsZero() {
				maxIdx = newState.lastIndex()
				// This is the tail, check if it actually has any content to keep
				if maxIdx >= newMin {
					head = &seg
					break
				}
			} else if seg.MaxIndex >= newMin {
				head = &seg
				break
			}

			toDelete[seg.ID] = seg.BaseIndex
			toClose = append(toClose, seg.r)
			newState.segments = newState.segments.Delete(seg.BaseIndex)
			nTruncated += (maxIdx - seg.MinIndex + 1) // +1 because MaxIndex is inclusive
		}

		// There may not be any segments (left) but if there are, update the new
		// head's MinIndex.
		var postCommit func() error
		if head != nil {
			// new
			nTruncated += (newMin - head.MinIndex)
			head.MinIndex = newMin
			newState.segments = newState.segments.Set(head.BaseIndex, *head)
		} else {
			// If there is no head any more, then there is no tail either! We should
			// create a new blank one ready for use when we next append like we do
			// during initialization. As an optimization, we create it with a
			// BaseIndex of the old MaxIndex + 1 since this is what our Raft library
			// uses as the next log index after a restore so this avoids recreating
			// the files a second time on the next append.
			newState.nextBaseIndex = oldLastIndex + 1
			pc, err := w.createNextSegment(newState)
			if err != nil {
				return nil, nil, err
			}
			postCommit = pc
		}
		w.metrics.headTruncations.Add(float64(nTruncated))

		// Return a finalizer that will be called when all readers are done with the
		// segments in the current state to close and delete old segments.
		fin := func() {
			w.closeSegments(toClose)
			w.deleteSegments(toDelete)
		}
		return fin, postCommit, nil
	})

	return w.mutateStateLocked(txn)
}

func (w *WAL) truncateTailLocked(newMax uint64) error {
	txn := stateTxn(func(newState *state) (func(), func() error, error) {
		// Reverse iterate the segments to find any that are entirely deleted.
		toDelete := make(map[uint64]uint64)
		toClose := make([]io.Closer, 0, 1)
		it := newState.segments.Iterator()
		it.Last()

		nTruncated := uint64(0)
		for !it.Done() {
			_, seg, _ := it.Prev()

			if seg.BaseIndex <= newMax {
				// We're done
				break
			}

			maxIdx := seg.MaxIndex
			if seg.SealTime.IsZero() {
				maxIdx = newState.lastIndex()
			}

			toDelete[seg.ID] = seg.BaseIndex
			toClose = append(toClose, seg.r)
			newState.segments = newState.segments.Delete(seg.BaseIndex)
			nTruncated += (maxIdx - seg.MinIndex + 1) // +1 becuase MaxIndex is inclusive
		}

		tail := newState.getTailInfo()
		if tail != nil {
			maxIdx := tail.MaxIndex

			// Check that the tail is sealed (it won't be if we didn't need to remove
			// the actual partial tail above).
			if tail.SealTime.IsZero() {
				tail.SealTime = time.Now()
				maxIdx = newState.lastIndex()
			}
			// Update the MaxIndex

			nTruncated += (maxIdx - newMax)
			tail.MaxIndex = newMax

			// And update the tail in the new state
			newState.segments = newState.segments.Set(tail.BaseIndex, *tail)
		}

		// Create the new tail segment
		pc, err := w.createNextSegment(newState)
		if err != nil {
			return nil, nil, err
		}
		w.metrics.tailTruncations.Add(float64(nTruncated))

		// Return a finalizer that will be called when all readers are done with the
		// segments in the current state to close and delete old segments.
		fin := func() {
			w.closeSegments(toClose)
			w.deleteSegments(toDelete)
		}
		return fin, pc, nil
	})

	return w.mutateStateLocked(txn)
}

func (w *WAL) deleteSegments(toDelete map[uint64]uint64) {
	for ID, baseIndex := range toDelete {
		if err := w.sf.Delete(baseIndex, ID); err != nil {
			// This is not fatal. We can continue just old files might need manual
			// cleanup somehow.
			level.Error(w.logger).Log("msg", "failed to delete old segment", "baseIndex", baseIndex, "id", ID, "err", err)
		}
	}
}

func (w *WAL) closeSegments(toClose []io.Closer) {
	for _, c := range toClose {
		if c != nil {
			if err := c.Close(); err != nil {
				// Shouldn't happen!
				level.Error(w.logger).Log("msg", "error closing old segment file", "err", err)
			}
		}
	}
}

func (w *WAL) checkClosed() error {
	closed := atomic.LoadUint32(&w.closed)
	if closed != 0 {
		return ErrClosed
	}
	return nil
}

// Close closes all open files related to the WAL. The WAL is in an invalid
// state and should not be used again after this is called. It is safe (though a
// no-op) to call it multiple times and concurrent reads and writes will either
// complete safely or get ErrClosed returned depending on sequencing. Generally
// reads and writes should be stopped before calling this to avoid propagating
// errors to users during shutdown but it's safe from a data-race perspective.
func (w *WAL) Close() error {
	if old := atomic.SwapUint32(&w.closed, 1); old != 0 {
		// Only close once
		return nil
	}

	// Wait for writes
	w.writeMu.Lock()
	defer w.writeMu.Unlock()

	// It doesn't matter if there is a rotation scheduled because runRotate will
	// exist when it sees we are closed anyway.
	w.awaitRotate = nil
	// Awake and terminate the runRotate
	close(w.triggerRotate)

	// Replace state with nil state
	s := w.loadState()
	s.acquire()
	defer s.release()

	w.s.Store(&state{})

	// Old state might be still in use by readers, attach closers to all open
	// segment files.
	toClose := make([]io.Closer, 0, s.segments.Len())
	it := s.segments.Iterator()
	for !it.Done() {
		_, seg, _ := it.Next()
		if seg.r != nil {
			toClose = append(toClose, seg.r)
		}
	}
<<<<<<< HEAD
	return nil
=======
	// Store finalizer to run once all readers are done. There can't be an
	// existing finalizer since this was the active state read under a write
	// lock and finalizers are only set on states that have been replaced under
	// that same lock.
	s.finalizer.Store(func() {
		w.closeSegments(toClose)
	})

	return w.metaDB.Close()
}

// IsMonotonic implements raft.MonotonicLogStore and informs the raft library
// that this store will only allow consecutive log indexes with no gaps.
func (w *WAL) IsMonotonic() bool {
	return true
>>>>>>> 7982ebd3
}<|MERGE_RESOLUTION|>--- conflicted
+++ resolved
@@ -867,9 +867,6 @@
 			toClose = append(toClose, seg.r)
 		}
 	}
-<<<<<<< HEAD
-	return nil
-=======
 	// Store finalizer to run once all readers are done. There can't be an
 	// existing finalizer since this was the active state read under a write
 	// lock and finalizers are only set on states that have been replaced under
@@ -879,11 +876,4 @@
 	})
 
 	return w.metaDB.Close()
-}
-
-// IsMonotonic implements raft.MonotonicLogStore and informs the raft library
-// that this store will only allow consecutive log indexes with no gaps.
-func (w *WAL) IsMonotonic() bool {
-	return true
->>>>>>> 7982ebd3
 }